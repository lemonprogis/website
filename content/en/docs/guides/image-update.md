--- conflicted
+++ resolved
@@ -722,14 +722,8 @@
     namespace: flux-system
   patch: |-
     - op: add
-<<<<<<< HEAD
-     path: /spec/template/spec/containers/0/args/-
-     value: --azure-autologin-for-acr
-```
-
-[v0.16.0 image reflector changelog]: https://github.com/fluxcd/image-reflector-controller/blob/main/CHANGELOG.md#0160
-=======
       path: /spec/template/spec/containers/0/args/-
       value: --azure-autologin-for-acr
 ```
->>>>>>> beb942ba
+
+[v0.16.0 image reflector changelog]: https://github.com/fluxcd/image-reflector-controller/blob/main/CHANGELOG.md#0160