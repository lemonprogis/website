--- conflicted
+++ resolved
@@ -33,12 +33,9 @@
     - name: AdoreMe
       url: https://adoreme.com
       logo: logos/adoreme.png
-<<<<<<< HEAD
     - name: bimspot
       url: https://bimspot.io
       logo: logos/bimspot.png
-=======
     - name: blackmirror media
       url: https://blackmirror.media
-      logo: logos/blackmirror-media.png
->>>>>>> 8ad643dd
+      logo: logos/blackmirror-media.png