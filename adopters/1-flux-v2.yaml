--- conflicted
+++ resolved
@@ -18,12 +18,9 @@
     - name: Nexxiot
       url: https://www.nexxiot.com
       logo: logos/nexxiot.png
-<<<<<<< HEAD
     - name: Yad2
       url: https://www.yad2.co.il
       logo: logos/yad2.png
-=======
     - name: SoulCycle
       url: https://www.soul-cycle.com
-      logo: logos/soulcycle.png
->>>>>>> 44243ab0
+      logo: logos/soulcycle.png